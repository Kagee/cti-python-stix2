"""STIX 2.0 Bundle Representation."""

from collections import OrderedDict

from ..base import _STIXBase
from ..properties import (
    IDProperty, ListProperty, STIXObjectProperty, StringProperty, TypeProperty,
)


class Bundle(_STIXBase):
    """For more detailed information on this object's properties, see
    `the STIX 2.0 specification <http://docs.oasis-open.org/cti/stix/v2.0/cs01/part1-stix-core/stix-v2.0-cs01-part1-stix-core.html#_Toc496709293>`__.
    """

    _type = 'bundle'
    _properties = OrderedDict([
        ('type', TypeProperty(_type)),
        ('id', IDProperty(_type, spec_version='2.0')),
        # Not technically correct: STIX 2.0 spec doesn't say spec_version must
        # have this value, but it's all we support for now.
        ('spec_version', StringProperty(fixed='2.0')),
        ('objects', ListProperty(STIXObjectProperty(spec_version="2.0"))),
    ])

    def __init__(self, *args, **kwargs):
        # Add any positional arguments to the 'objects' kwarg.
        if args:
            if isinstance(args[0], list):
                kwargs['objects'] = args[0] + list(args[1:]) + kwargs.get('objects', [])
            else:
                kwargs['objects'] = list(args) + kwargs.get('objects', [])

<<<<<<< HEAD
        allow_custom = kwargs.get('allow_custom', False)
        self.__allow_custom = allow_custom
        self._properties['objects'].contained.allow_custom = allow_custom
        interoperability = kwargs.get('interoperability', False)
        self.__interoperability = interoperability
        self._properties['id'].interoperability = interoperability
        self._properties['objects'].contained.interoperability = interoperability
=======
        self._allow_custom = kwargs.get('allow_custom', False)
        self._properties['objects'].contained.allow_custom = kwargs.get('allow_custom', False)
>>>>>>> 6cf47443

        super(Bundle, self).__init__(**kwargs)

    def get_obj(self, obj_uuid):
        if "objects" in self._inner:
            found_objs = [elem for elem in self.objects if elem['id'] == obj_uuid]
            if found_objs == []:
                raise KeyError("'%s' does not match the id property of any of the bundle's objects" % obj_uuid)
            return found_objs
        else:
            raise KeyError("There are no objects in this empty bundle")

    def __getitem__(self, key):
        try:
            return super(Bundle, self).__getitem__(key)
        except KeyError:
            try:
                return self.get_obj(key)
            except KeyError:
                raise KeyError("'%s' is neither a property on the bundle nor does it match the id property of any of the bundle's objects" % key)<|MERGE_RESOLUTION|>--- conflicted
+++ resolved
@@ -31,18 +31,13 @@
             else:
                 kwargs['objects'] = list(args) + kwargs.get('objects', [])
 
-<<<<<<< HEAD
         allow_custom = kwargs.get('allow_custom', False)
-        self.__allow_custom = allow_custom
+        self._allow_custom = allow_custom
         self._properties['objects'].contained.allow_custom = allow_custom
         interoperability = kwargs.get('interoperability', False)
         self.__interoperability = interoperability
         self._properties['id'].interoperability = interoperability
         self._properties['objects'].contained.interoperability = interoperability
-=======
-        self._allow_custom = kwargs.get('allow_custom', False)
-        self._properties['objects'].contained.allow_custom = kwargs.get('allow_custom', False)
->>>>>>> 6cf47443
 
         super(Bundle, self).__init__(**kwargs)
 
