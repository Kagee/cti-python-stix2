"""
Python STIX 2.x TaxiiCollectionStore
"""

from stix2.base import _STIXBase
from stix2.core import Bundle, parse
from stix2.sources import DataSink, DataSource, DataStore
from stix2.sources.filters import Filter, apply_common_filters
from stix2.utils import deduplicate

TAXII_FILTERS = ['added_after', 'id', 'type', 'version']


class TAXIICollectionStore(DataStore):
    """Provides an interface to a local/remote TAXII Collection
    of STIX data. TAXIICollectionStore is a wrapper
    around a paired TAXIICollectionSink and TAXIICollectionSource.

    Args:
        collection (taxii2.Collection): TAXII Collection instance
    """
    def __init__(self, collection):
        super(TAXIICollectionStore, self).__init__()
        self.source = TAXIICollectionSource(collection)
        self.sink = TAXIICollectionSink(collection)


class TAXIICollectionSink(DataSink):
    """Provides an interface for pushing STIX objects to a local/remote
    TAXII Collection endpoint.

    Args:
        collection (taxii2.Collection): TAXII2 Collection instance

    """
    def __init__(self, collection):
        super(TAXIICollectionSink, self).__init__()
        self.collection = collection

    def add(self, stix_data, allow_custom=False):
        """Add/push STIX content to TAXII Collection endpoint

        Args:
            stix_data (STIX object OR dict OR str OR list): valid STIX 2.0 content
                in a STIX object (or Bundle), STIX onject dict (or Bundle dict), or a STIX 2.0
                json encoded string, or list of any of the following
            allow_custom (bool): whether to allow custom objects/properties or
                not. Default: False.

        """
        if isinstance(stix_data, _STIXBase):
            # adding python STIX object
            bundle = dict(Bundle(stix_data, allow_custom=allow_custom))

        elif isinstance(stix_data, dict):
            # adding python dict (of either Bundle or STIX obj)
            if stix_data["type"] == "bundle":
                bundle = stix_data
            else:
                bundle = dict(Bundle(stix_data, allow_custom=allow_custom))

        elif isinstance(stix_data, list):
            # adding list of something - recurse on each
            for obj in stix_data:
                self.add(obj, allow_custom=allow_custom)

        elif isinstance(stix_data, str):
            # adding json encoded string of STIX content
            stix_data = parse(stix_data, allow_custom=allow_custom)
            if stix_data["type"] == "bundle":
                bundle = dict(stix_data)
            else:
                bundle = dict(Bundle(stix_data, allow_custom=allow_custom))

        else:
            raise TypeError("stix_data must be as STIX object(or list of),json formatted STIX (or list of), or a json formatted STIX bundle")

        self.collection.add_objects(bundle)


class TAXIICollectionSource(DataSource):
    """Provides an interface for searching/retrieving STIX objects
    from a local/remote TAXII Collection endpoint.

    Args:
        collection (taxii2.Collection): TAXII Collection instance

    """
    def __init__(self, collection):
        super(TAXIICollectionSource, self).__init__()
        self.collection = collection

    def get(self, stix_id, _composite_filters=None, allow_custom=False):
        """Retrieve STIX object from local/remote STIX Collection
        endpoint.

        Args:
            stix_id (str): The STIX ID of the STIX object to be retrieved.
            composite_filters (set): set of filters passed from the parent
                CompositeDataSource, not user supplied
            allow_custom (bool): whether to retrieve custom objects/properties
                or not. Default: False.

        Returns:
            (STIX object): STIX object that has the supplied STIX ID.
                The STIX object is received from TAXII has dict, parsed into
                a python STIX object and then returned

        """
        # combine all query filters
        query = set()
        if self.filters:
            query.update(self.filters)
        if _composite_filters:
            query.update(_composite_filters)

        # dont extract TAXII filters from query (to send to TAXII endpoint)
        # as directly retrieveing a STIX object by ID
        stix_objs = self.collection.get_object(stix_id)["objects"]

        stix_obj = list(apply_common_filters(stix_objs, query))

        if len(stix_obj):
<<<<<<< HEAD
            stix_obj = stix_obj[0]
            stix_obj = parse(stix_obj, allow_custom=allow_custom)
=======
            stix_obj = parse(stix_obj[0])
            if stix_obj.id != stix_id:
                # check - was added to handle erroneous TAXII servers
                stix_obj = None
>>>>>>> 48213546
        else:
            stix_obj = None

        return stix_obj

    def all_versions(self, stix_id, _composite_filters=None, allow_custom=False):
        """Retrieve STIX object from local/remote TAXII Collection
        endpoint, all versions of it

        Args:
            stix_id (str): The STIX ID of the STIX objects to be retrieved.
            composite_filters (set): set of filters passed from the parent
                CompositeDataSource, not user supplied
            allow_custom (bool): whether to retrieve custom objects/properties
                or not. Default: False.

        Returns:
            (see query() as all_versions() is just a wrapper)

        """
        # make query in TAXII query format since 'id' is TAXII field
        query = [
            Filter("match[id]", "=", stix_id),
            Filter("match[version]", "=", "all")
        ]

        all_data = self.query(query=query, _composite_filters=_composite_filters, allow_custom=allow_custom)

        # parse STIX objects from TAXII returned json
        all_data = [parse(stix_obj) for stix_obj in all_data]

        # check - was added to handle erroneous TAXII servers
        all_data_clean = [stix_obj for stix_obj in all_data if stix_obj.id == stix_id]

        return all_data_clean

    def query(self, query=None, _composite_filters=None, allow_custom=False):
        """Search and retreive STIX objects based on the complete query

        A "complete query" includes the filters from the query, the filters
        attached to MemorySource, and any filters passed from a
        CompositeDataSource (i.e. _composite_filters)

        Args:
            query (list): list of filters to search on
            composite_filters (set): set of filters passed from the
                CompositeDataSource, not user supplied
            allow_custom (bool): whether to retrieve custom objects/properties
                or not. Default: False.

        Returns:
            (list): list of STIX objects that matches the supplied
                query. The STIX objects are received from TAXII as dicts,
                parsed into python STIX objects and then returned.

        """
        if query is None:
            query = set()
        else:
            if not isinstance(query, list):
                # make sure dont make set from a Filter object,
                # need to make a set from a list of Filter objects (even if just one Filter)
                query = [query]
            query = set(query)

        # combine all query filters
        if self.filters:
            query.update(self.filters)
        if _composite_filters:
            query.update(_composite_filters)

        # separate taxii query terms (can be done remotely)
        taxii_filters = self._parse_taxii_filters(query)

        # query TAXII collection
        all_data = self.collection.get_objects(filters=taxii_filters, allow_custom=allow_custom)["objects"]

        # deduplicate data (before filtering as reduces wasted filtering)
        all_data = deduplicate(all_data)

        # apply local (CompositeDataSource, TAXIICollectionSource and query filters)
        all_data = list(apply_common_filters(all_data, query))

        # parse python STIX objects from the STIX object dicts
        stix_objs = [parse(stix_obj_dict, allow_custom=allow_custom) for stix_obj_dict in all_data]

        return stix_objs

    def _parse_taxii_filters(self, query):
        """Parse out TAXII filters that the TAXII server can filter on.

        Note:
            For instance - "?match[type]=indicator,sighting" should be in a
            query dict as follows:

            Filter("type", "=", "indicator,sighting")

        Args:
            query (list): list of filters to extract which ones are TAXII
                specific.

        Returns:
            params (dict): dict of the TAXII filters but in format required
                for 'requests.get()'.

        """
        params = {}

        for filter_ in query:
            if filter_.field in TAXII_FILTERS:
                if filter_.field == "added_after":
                    params[filter_.field] = filter_.value
                else:
                    taxii_field = "match[%s]" % filter_.field
                    params[taxii_field] = filter_.value
        return params<|MERGE_RESOLUTION|>--- conflicted
+++ resolved
@@ -121,15 +121,10 @@
         stix_obj = list(apply_common_filters(stix_objs, query))
 
         if len(stix_obj):
-<<<<<<< HEAD
-            stix_obj = stix_obj[0]
-            stix_obj = parse(stix_obj, allow_custom=allow_custom)
-=======
-            stix_obj = parse(stix_obj[0])
+            stix_obj = parse(stix_obj[0], allow_custom=allow_custom)
             if stix_obj.id != stix_id:
                 # check - was added to handle erroneous TAXII servers
                 stix_obj = None
->>>>>>> 48213546
         else:
             stix_obj = None
 
