import pytest

import stix2
from stix2.exceptions import (
    AtLeastOnePropertyError, CustomContentError, DictionaryKeyError,
    ExtraPropertiesError, ParseError,
)
from stix2.properties import (
    DictionaryProperty, EmbeddedObjectProperty, ExtensionsProperty,
    HashesProperty, IDProperty, ListProperty, ObservableProperty,
    ReferenceProperty, STIXObjectProperty, StringProperty,
)
from stix2.v21.common import MarkingProperty

from . import constants


def test_dictionary_property():
    p = DictionaryProperty(StringProperty)

    assert p.clean({'spec_version': '2.1'})
    with pytest.raises(ValueError):
        p.clean({})


ID_PROP = IDProperty('my-type', spec_version="2.1")
MY_ID = 'my-type--232c9d3f-49fc-4440-bb01-607f638778e7'


@pytest.mark.parametrize(
    "value", [
        MY_ID,
        'my-type--00000000-0000-4000-8000-000000000000',
    ],
)
def test_id_property_valid(value):
    assert ID_PROP.clean(value) == (value, False)


CONSTANT_IDS = [
    constants.ATTACK_PATTERN_ID,
    constants.CAMPAIGN_ID,
    constants.COURSE_OF_ACTION_ID,
    constants.IDENTITY_ID,
    constants.INDICATOR_ID,
    constants.INTRUSION_SET_ID,
    constants.MALWARE_ID,
    constants.MARKING_DEFINITION_ID,
    constants.OBSERVED_DATA_ID,
    constants.RELATIONSHIP_ID,
    constants.REPORT_ID,
    constants.SIGHTING_ID,
    constants.THREAT_ACTOR_ID,
    constants.TOOL_ID,
    constants.VULNERABILITY_ID,
]
CONSTANT_IDS.extend(constants.MARKING_IDS)
CONSTANT_IDS.extend(constants.RELATIONSHIP_IDS)


@pytest.mark.parametrize("value", CONSTANT_IDS)
def test_id_property_valid_for_type(value):
    type = value.split('--', 1)[0]
    assert IDProperty(type=type, spec_version="2.1").clean(value) == (value, False)


def test_id_property_wrong_type():
    with pytest.raises(ValueError) as excinfo:
        ID_PROP.clean('not-my-type--232c9d3f-49fc-4440-bb01-607f638778e7')
    assert str(excinfo.value) == "must start with 'my-type--'."


@pytest.mark.parametrize(
    "value", [
        'my-type--foo',
        # Not a RFC 4122 UUID
        'my-type--00000000-0000-0000-0000-000000000000',
    ],
)
def test_id_property_not_a_valid_hex_uuid(value):
    with pytest.raises(ValueError):
        ID_PROP.clean(value)


def test_id_property_default():
    default = ID_PROP.default()
    assert ID_PROP.clean(default) == (default, False)


def test_reference_property_whitelist_standard_type():
    ref_prop = ReferenceProperty(valid_types="identity", spec_version="2.1")
    result = ref_prop.clean(
        "identity--8a8e8758-f92c-4058-ba38-f061cd42a0cf", False,
    )
    assert result == ("identity--8a8e8758-f92c-4058-ba38-f061cd42a0cf", False)

    with pytest.raises(ValueError):
        ref_prop.clean("foo--8a8e8758-f92c-4058-ba38-f061cd42a0cf", True)

    with pytest.raises(ValueError):
        ref_prop.clean("foo--8a8e8758-f92c-4058-ba38-f061cd42a0cf", False)


def test_reference_property_whitelist_custom_type():
    ref_prop = ReferenceProperty(valid_types="my-type", spec_version="2.1")

    with pytest.raises(ValueError):
        ref_prop.clean("not-my-type--8a8e8758-f92c-4058-ba38-f061cd42a0cf", False)

    with pytest.raises(ValueError):
        ref_prop.clean("not-my-type--8a8e8758-f92c-4058-ba38-f061cd42a0cf", True)

    with pytest.raises(CustomContentError):
        # This is the whitelisted type, but it's still custom, and
        # customization is disallowed here.
        ref_prop.clean("my-type--8a8e8758-f92c-4058-ba38-f061cd42a0cf", False)

    result = ref_prop.clean("my-type--8a8e8758-f92c-4058-ba38-f061cd42a0cf", True)
    assert result == ("my-type--8a8e8758-f92c-4058-ba38-f061cd42a0cf", True)


def test_reference_property_whitelist_generic_type():
    ref_prop = ReferenceProperty(
        valid_types=["SCO", "SRO"], spec_version="2.1",
    )

    result = ref_prop.clean("file--8a8e8758-f92c-4058-ba38-f061cd42a0cf", False)
    assert result == ("file--8a8e8758-f92c-4058-ba38-f061cd42a0cf", False)

    result = ref_prop.clean("file--8a8e8758-f92c-4058-ba38-f061cd42a0cf", True)
    assert result == ("file--8a8e8758-f92c-4058-ba38-f061cd42a0cf", False)

    result = ref_prop.clean(
        "sighting--8a8e8758-f92c-4058-ba38-f061cd42a0cf", False,
    )
    assert result == ("sighting--8a8e8758-f92c-4058-ba38-f061cd42a0cf", False)

    result = ref_prop.clean(
        "sighting--8a8e8758-f92c-4058-ba38-f061cd42a0cf", True,
    )
    assert result == ("sighting--8a8e8758-f92c-4058-ba38-f061cd42a0cf", False)

    # The prop assumes some-type is a custom type of one of the generic
    # type categories.
    result = ref_prop.clean(
        "some-type--8a8e8758-f92c-4058-ba38-f061cd42a0cf", True,
    )
    assert result == ("some-type--8a8e8758-f92c-4058-ba38-f061cd42a0cf", True)

    with pytest.raises(ValueError):
        ref_prop.clean("some-type--8a8e8758-f92c-4058-ba38-f061cd42a0cf", False)

    with pytest.raises(ValueError):
        ref_prop.clean("identity--8a8e8758-f92c-4058-ba38-f061cd42a0cf", False)

    with pytest.raises(ValueError):
        ref_prop.clean("identity--8a8e8758-f92c-4058-ba38-f061cd42a0cf", True)


def test_reference_property_blacklist_standard_type():
    ref_prop = ReferenceProperty(invalid_types="identity", spec_version="2.1")
    result = ref_prop.clean(
        "location--8a8e8758-f92c-4058-ba38-f061cd42a0cf", False,
    )
    assert result == ("location--8a8e8758-f92c-4058-ba38-f061cd42a0cf", False)

    result = ref_prop.clean(
        "location--8a8e8758-f92c-4058-ba38-f061cd42a0cf", True,
    )
    assert result == ("location--8a8e8758-f92c-4058-ba38-f061cd42a0cf", False)

    with pytest.raises(CustomContentError):
        ref_prop.clean(
            "some-type--8a8e8758-f92c-4058-ba38-f061cd42a0cf", False,
        )

    result = ref_prop.clean(
        "some-type--8a8e8758-f92c-4058-ba38-f061cd42a0cf", True,
    )
    assert result == ("some-type--8a8e8758-f92c-4058-ba38-f061cd42a0cf", True)

    with pytest.raises(ValueError):
        ref_prop.clean(
            "identity--8a8e8758-f92c-4058-ba38-f061cd42a0cf", False,
        )

    with pytest.raises(ValueError):
        ref_prop.clean(
            "identity--8a8e8758-f92c-4058-ba38-f061cd42a0cf", True,
        )


def test_reference_property_blacklist_custom_type():
    ref_prop = ReferenceProperty(invalid_types="my-type", spec_version="2.1")

    result = ref_prop.clean("file--8a8e8758-f92c-4058-ba38-f061cd42a0cf", False)
    assert result == ("file--8a8e8758-f92c-4058-ba38-f061cd42a0cf", False)

    with pytest.raises(ValueError):
        ref_prop.clean("my-type--8a8e8758-f92c-4058-ba38-f061cd42a0cf", False)

    with pytest.raises(ValueError):
        ref_prop.clean("my-type--8a8e8758-f92c-4058-ba38-f061cd42a0cf", True)

    with pytest.raises(CustomContentError):
        # This is not the blacklisted type, but it's still custom, and
        # customization is disallowed here.
        ref_prop.clean("not-my-type--8a8e8758-f92c-4058-ba38-f061cd42a0cf", False)

    result = ref_prop.clean("not-my-type--8a8e8758-f92c-4058-ba38-f061cd42a0cf", True)
    assert result == ("not-my-type--8a8e8758-f92c-4058-ba38-f061cd42a0cf", True)


def test_reference_property_blacklist_generic_type():
    ref_prop = ReferenceProperty(
        invalid_types=["SDO", "SRO"], spec_version="2.1",
    )

    result = ref_prop.clean(
        "file--8a8e8758-f92c-4058-ba38-f061cd42a0cf", False,
    )
    assert result == ("file--8a8e8758-f92c-4058-ba38-f061cd42a0cf", False)

    result = ref_prop.clean(
        "file--8a8e8758-f92c-4058-ba38-f061cd42a0cf", True,
    )
    assert result == ("file--8a8e8758-f92c-4058-ba38-f061cd42a0cf", False)

    with pytest.raises(CustomContentError):
        ref_prop.clean(
            "some-type--8a8e8758-f92c-4058-ba38-f061cd42a0cf", False,
        )

    result = ref_prop.clean(
        "some-type--8a8e8758-f92c-4058-ba38-f061cd42a0cf", True,
    )
    assert result == ("some-type--8a8e8758-f92c-4058-ba38-f061cd42a0cf", True)

    with pytest.raises(ValueError):
        ref_prop.clean(
            "identity--8a8e8758-f92c-4058-ba38-f061cd42a0cf", False,
        )

    with pytest.raises(ValueError):
        ref_prop.clean(
            "identity--8a8e8758-f92c-4058-ba38-f061cd42a0cf", True,
        )

    with pytest.raises(ValueError):
        ref_prop.clean(
            "relationship--8a8e8758-f92c-4058-ba38-f061cd42a0cf", False,
        )

    with pytest.raises(ValueError):
        ref_prop.clean(
            "relationship--8a8e8758-f92c-4058-ba38-f061cd42a0cf", True,
        )


def test_reference_property_whitelist_hybrid_type():
    p = ReferenceProperty(valid_types=["a", "SCO"], spec_version="2.1")

    result = p.clean("file--8a8e8758-f92c-4058-ba38-f061cd42a0cf", False)
    assert result == ("file--8a8e8758-f92c-4058-ba38-f061cd42a0cf", False)

    result = p.clean("file--8a8e8758-f92c-4058-ba38-f061cd42a0cf", True)
    assert result == ("file--8a8e8758-f92c-4058-ba38-f061cd42a0cf", False)

    with pytest.raises(CustomContentError):
        # although whitelisted, "a" is a custom type
        p.clean("a--8a8e8758-f92c-4058-ba38-f061cd42a0cf", False)

    result = p.clean("a--8a8e8758-f92c-4058-ba38-f061cd42a0cf", True)
    assert result == ("a--8a8e8758-f92c-4058-ba38-f061cd42a0cf", True)

    with pytest.raises(ValueError):
        p.clean("b--8a8e8758-f92c-4058-ba38-f061cd42a0cf", False)

    # should just assume "b" is a custom SCO type.
    result = p.clean("b--8a8e8758-f92c-4058-ba38-f061cd42a0cf", True)
    assert result == ("b--8a8e8758-f92c-4058-ba38-f061cd42a0cf", True)


def test_reference_property_blacklist_hybrid_type():
    p = ReferenceProperty(invalid_types=["a", "SCO"], spec_version="2.1")

    with pytest.raises(ValueError):
        p.clean("file--8a8e8758-f92c-4058-ba38-f061cd42a0cf", False)

    with pytest.raises(ValueError):
        p.clean("file--8a8e8758-f92c-4058-ba38-f061cd42a0cf", True)

    with pytest.raises(ValueError):
        p.clean("a--8a8e8758-f92c-4058-ba38-f061cd42a0cf", False)

    with pytest.raises(ValueError):
        p.clean("a--8a8e8758-f92c-4058-ba38-f061cd42a0cf", True)

    with pytest.raises(CustomContentError):
        p.clean("b--8a8e8758-f92c-4058-ba38-f061cd42a0cf", False)

    # should just assume "b" is a custom type which is not an SCO
    result = p.clean("b--8a8e8758-f92c-4058-ba38-f061cd42a0cf", True)
    assert result == ("b--8a8e8758-f92c-4058-ba38-f061cd42a0cf", True)


def test_reference_property_impossible_constraint():
    with pytest.raises(ValueError):
        ReferenceProperty(valid_types=[], spec_version="2.1")


@pytest.mark.parametrize(
    "d", [
        {'description': 'something'},
        [('abc', 1), ('bcd', 2), ('cde', 3)],
    ],
)
def test_dictionary_property_valid(d):
    dict_prop = DictionaryProperty(spec_version='2.1')
    assert dict_prop.clean(d)


@pytest.mark.parametrize(
    "d", [
        [{'a': 'something'}, "Invalid dictionary key a: (shorter than 3 characters)."],
    ],
)
def test_dictionary_no_longer_raises(d):
    dict_prop = DictionaryProperty(spec_version='2.1')
    dict_prop.clean(d[0])


@pytest.mark.parametrize(
    "d", [
        [
            {'a'*300: 'something'}, "Invalid dictionary key aaaaaaaaaaaaaaaaaaaaaaaaaaaaaaaaaaaaaaaaaaaaaaaaaaaa"
            "aaaaaaaaaaaaaaaaaaaaaaaaaaaaaaaaaaaaaaaaaaaaaaaaaaaaaaaaaaaaaaaaaaaaaaaaaaa"
            "aaaaaaaaaaaaaaaaaaaaaaaaaaaaaaaaaaaaaaaaaaaaaaaaaaaaaaaaaaaaaaaaaaaaaaaaaaa"
            "aaaaaaaaaaaaaaaaaaaaaaaaaaaaaaaaaaaaaaaaaaaaaaaaaaaaaaaaaaaaaaaaaaaaaaaaaaa"
            "aaaaaaaaaaaaaaaaaaaaaaa: (longer than 250 characters).",
        ],
        [
            {'Hey!': 'something'}, "Invalid dictionary key Hey!: (contains characters other than lowercase a-z, "
            "uppercase A-Z, numerals 0-9, hyphen (-), or underscore (_)).",
        ],
    ],
)
def test_dictionary_property_invalid_key(d):
    dict_prop = DictionaryProperty(spec_version='2.1')

    with pytest.raises(DictionaryKeyError) as excinfo:
        dict_prop.clean(d[0])

    assert str(excinfo.value) == d[1]


@pytest.mark.parametrize(
    "d", [
        # TODO: This error message could be made more helpful. The error is caused
        # because `json.loads()` doesn't like the *single* quotes around the key
        # name, even though they are valid in a Python dictionary. While technically
        # accurate (a string is not a dictionary), if we want to be able to load
        # string-encoded "dictionaries" that are, we need a better error message
        # or an alternative to `json.loads()` ... and preferably *not* `eval()`. :-)
        # Changing the following to `'{"description": "something"}'` does not cause
        # any ValueError to be raised.
        ("{'description': 'something'}", "The dictionary property must contain a dictionary"),
    ],
)
def test_dictionary_property_invalid(d):
    dict_prop = DictionaryProperty(spec_version='2.1')

    with pytest.raises(ValueError) as excinfo:
        dict_prop.clean(d[0])
    assert str(excinfo.value) == d[1]


def test_property_list_of_dictionary():
    @stix2.v21.CustomObject(
        'x-new-obj-4', [
            ('property1', ListProperty(DictionaryProperty(spec_version='2.1'), required=True)),
        ],
    )
    class NewObj():
        pass

    test_obj = NewObj(property1=[{'foo': 'bar'}])
    assert test_obj.property1[0]['foo'] == 'bar'


@pytest.mark.parametrize(
    "key", [
        "a",
        "a"*250,
        "a-1_b",
    ],
)
def test_hash_property_valid_key(key):
    p = HashesProperty(["foo"], spec_version="2.1")
    result = p.clean({key: "bar"}, True)
    assert result == ({key: "bar"}, True)


@pytest.mark.parametrize(
    "key", [
        "",
        "a"*251,
        "funny%chars?",
    ],
)
def test_hash_property_invalid_key(key):
    p = HashesProperty(["foo"], spec_version="2.1")
    with pytest.raises(DictionaryKeyError):
        p.clean({key: "foo"}, True)


def test_embedded_property():
    emb_prop = EmbeddedObjectProperty(type=stix2.v21.EmailMIMEComponent)
    mime = stix2.v21.EmailMIMEComponent(
        content_type="text/plain; charset=utf-8",
        content_disposition="inline",
        body="Cats are funny!",
    )
    result = emb_prop.clean(mime, False)
    assert result == (mime, False)

    result = emb_prop.clean(mime, True)
    assert result == (mime, False)

    with pytest.raises(ValueError):
        emb_prop.clean("string", False)


def test_embedded_property_dict():
    emb_prop = EmbeddedObjectProperty(type=stix2.v21.EmailMIMEComponent)
    mime = {
        "content_type": "text/plain; charset=utf-8",
        "content_disposition": "inline",
        "body": "Cats are funny!",
    }

    result = emb_prop.clean(mime, False)
    assert isinstance(result[0], stix2.v21.EmailMIMEComponent)
    assert result[0]["body"] == "Cats are funny!"
    assert not result[1]

    result = emb_prop.clean(mime, True)
    assert isinstance(result[0], stix2.v21.EmailMIMEComponent)
    assert result[0]["body"] == "Cats are funny!"
    assert not result[1]


def test_embedded_property_custom():
    emb_prop = EmbeddedObjectProperty(type=stix2.v21.EmailMIMEComponent)
    mime = stix2.v21.EmailMIMEComponent(
        content_type="text/plain; charset=utf-8",
        content_disposition="inline",
        body="Cats are funny!",
        foo=123,
        allow_custom=True,
    )

    with pytest.raises(CustomContentError):
        emb_prop.clean(mime, False)

    result = emb_prop.clean(mime, True)
    assert result == (mime, True)


def test_embedded_property_dict_custom():
    emb_prop = EmbeddedObjectProperty(type=stix2.v21.EmailMIMEComponent)
    mime = {
        "content_type": "text/plain; charset=utf-8",
        "content_disposition": "inline",
        "body": "Cats are funny!",
        "foo": 123,
    }

    with pytest.raises(ExtraPropertiesError):
        emb_prop.clean(mime, False)

    result = emb_prop.clean(mime, True)
    assert isinstance(result[0], stix2.v21.EmailMIMEComponent)
    assert result[0]["body"] == "Cats are funny!"
    assert result[1]


def test_extension_property_valid():
<<<<<<< HEAD
    ext_prop = ExtensionsProperty(spec_version='2.1')
    assert ext_prop({
        'windows-pebinary-ext': {
            'pe_type': 'exe',
        },
    })
=======
    ext_prop = ExtensionsProperty(spec_version='2.1', enclosing_type='file')
    result = ext_prop.clean(
        {
            'windows-pebinary-ext': {
                'pe_type': 'exe',
            },
        }, False,
    )

    assert isinstance(
        result[0]["windows-pebinary-ext"], stix2.v21.WindowsPEBinaryExt,
    )
    assert not result[1]

    result = ext_prop.clean(
        {
            'windows-pebinary-ext': {
                'pe_type': 'exe',
            },
        }, True,
    )

    assert isinstance(
        result[0]["windows-pebinary-ext"], stix2.v21.WindowsPEBinaryExt,
    )
    assert not result[1]
>>>>>>> 646aaa39


def test_extension_property_invalid1():
    ext_prop = ExtensionsProperty(spec_version='2.1')
    with pytest.raises(ValueError):
        ext_prop.clean(1, False)


def test_extension_property_invalid2():
    ext_prop = ExtensionsProperty(spec_version='2.1')
    with pytest.raises(CustomContentError):
        ext_prop.clean(
            {
                'foobar-ext': {
                    'pe_type': 'exe',
                },
            },
            False,
        )

    result = ext_prop.clean(
        {
            'foobar-ext': {
                'pe_type': 'exe',
            },
        }, True,
    )
    assert result == ({"foobar-ext": {"pe_type": "exe"}}, True)


def test_extension_property_invalid3():
    ext_prop = ExtensionsProperty(spec_version="2.1", enclosing_type='file')
    with pytest.raises(ExtraPropertiesError):
        ext_prop.clean(
            {
                'windows-pebinary-ext': {
                    'pe_type': 'exe',
                    'abc': 123,
                },
            },
            False,
        )

    result = ext_prop.clean(
        {
            'windows-pebinary-ext': {
                'pe_type': 'exe',
                'abc': 123,
            },
        }, True,
    )

    assert isinstance(
        result[0]["windows-pebinary-ext"], stix2.v21.WindowsPEBinaryExt,
    )
    assert result[0]["windows-pebinary-ext"]["abc"] == 123
    assert result[1]


<<<<<<< HEAD
=======
def test_extension_property_invalid_type():
    ext_prop = ExtensionsProperty(spec_version='2.1', enclosing_type='indicator')
    with pytest.raises(CustomContentError) as excinfo:
        ext_prop.clean(
            {
                'windows-pebinary-ext': {
                    'pe_type': 'exe',
                },
            },
            False,
        )
    assert "Can't parse unknown extension" in str(excinfo.value)


>>>>>>> 646aaa39
def test_extension_at_least_one_property_constraint():
    with pytest.raises(AtLeastOnePropertyError):
        stix2.v21.TCPExt()


def test_marking_property_error():
    mark_prop = MarkingProperty()

    with pytest.raises(ValueError) as excinfo:
        mark_prop.clean('my-marking')

    assert str(excinfo.value) == "must be a Statement, TLP Marking or a registered marking."


def test_observable_property_obj():
    prop = ObservableProperty(spec_version="2.1")

    obs = stix2.v21.File(name="data.dat")
    obs_dict = {
        "0": obs,
    }

    result = prop.clean(obs_dict, False)
    assert result[0]["0"] == obs
    assert not result[1]

    result = prop.clean(obs_dict, True)
    assert result[0]["0"] == obs
    assert not result[1]


def test_observable_property_dict():
    prop = ObservableProperty(spec_version="2.1")

    obs_dict = {
        "0": {
            "type": "file",
            "name": "data.dat",
        },
    }

    result = prop.clean(obs_dict, False)
    assert isinstance(result[0]["0"], stix2.v21.File)
    assert result[0]["0"]["name"] == "data.dat"
    assert not result[1]

    result = prop.clean(obs_dict, True)
    assert isinstance(result[0]["0"], stix2.v21.File)
    assert result[0]["0"]["name"] == "data.dat"
    assert not result[1]


def test_observable_property_obj_custom():
    prop = ObservableProperty(spec_version="2.1")

    obs = stix2.v21.File(name="data.dat", foo=True, allow_custom=True)
    obs_dict = {
        "0": obs,
    }

    with pytest.raises(ExtraPropertiesError):
        prop.clean(obs_dict, False)

    result = prop.clean(obs_dict, True)
    assert result[0]["0"] == obs
    assert result[1]


def test_observable_property_dict_custom():
    prop = ObservableProperty(spec_version="2.1")

    obs_dict = {
        "0": {
            "type": "file",
            "name": "data.dat",
            "foo": True,
        },
    }

    with pytest.raises(ExtraPropertiesError):
        prop.clean(obs_dict, False)

    result = prop.clean(obs_dict, True)
    assert isinstance(result[0]["0"], stix2.v21.File)
    assert result[0]["0"]["foo"]
    assert result[1]


def test_stix_object_property_custom_prop():
    prop = STIXObjectProperty(spec_version="2.1")

    obj_dict = {
        "type": "identity",
        "spec_version": "2.1",
        "name": "alice",
        "identity_class": "supergirl",
        "foo": "bar",
    }

    with pytest.raises(ExtraPropertiesError):
        prop.clean(obj_dict, False)

    result = prop.clean(obj_dict, True)
    assert isinstance(result[0], stix2.v21.Identity)
    assert result[0].has_custom
    assert result[0]["foo"] == "bar"
    assert result[1]


def test_stix_object_property_custom_obj():
    prop = STIXObjectProperty(spec_version="2.1")

    obj_dict = {
        "type": "something",
        "abc": 123,
        "xyz": ["a", 1],
    }

    with pytest.raises(ParseError):
        prop.clean(obj_dict, False)

    result = prop.clean(obj_dict, True)
    assert result[0] == {"type": "something", "abc": 123, "xyz": ["a", 1]}
    assert result[1]<|MERGE_RESOLUTION|>--- conflicted
+++ resolved
@@ -486,15 +486,7 @@
 
 
 def test_extension_property_valid():
-<<<<<<< HEAD
     ext_prop = ExtensionsProperty(spec_version='2.1')
-    assert ext_prop({
-        'windows-pebinary-ext': {
-            'pe_type': 'exe',
-        },
-    })
-=======
-    ext_prop = ExtensionsProperty(spec_version='2.1', enclosing_type='file')
     result = ext_prop.clean(
         {
             'windows-pebinary-ext': {
@@ -520,7 +512,6 @@
         result[0]["windows-pebinary-ext"], stix2.v21.WindowsPEBinaryExt,
     )
     assert not result[1]
->>>>>>> 646aaa39
 
 
 def test_extension_property_invalid1():
@@ -552,7 +543,7 @@
 
 
 def test_extension_property_invalid3():
-    ext_prop = ExtensionsProperty(spec_version="2.1", enclosing_type='file')
+    ext_prop = ExtensionsProperty(spec_version="2.1")
     with pytest.raises(ExtraPropertiesError):
         ext_prop.clean(
             {
@@ -580,8 +571,6 @@
     assert result[1]
 
 
-<<<<<<< HEAD
-=======
 def test_extension_property_invalid_type():
     ext_prop = ExtensionsProperty(spec_version='2.1', enclosing_type='indicator')
     with pytest.raises(CustomContentError) as excinfo:
@@ -596,7 +585,6 @@
     assert "Can't parse unknown extension" in str(excinfo.value)
 
 
->>>>>>> 646aaa39
 def test_extension_at_least_one_property_constraint():
     with pytest.raises(AtLeastOnePropertyError):
         stix2.v21.TCPExt()
