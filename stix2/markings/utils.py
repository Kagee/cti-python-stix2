--- conflicted
+++ resolved
@@ -4,12 +4,7 @@
 
 import six
 
-<<<<<<< HEAD
 from stix2 import exceptions, utils
-=======
-from stix2 import exceptions
-from stix2.utils import is_marking
->>>>>>> 582ba2be
 
 
 def _evaluate_expression(obj, selector):
@@ -132,7 +127,7 @@
     compressed = \
         [
             {'marking_ref': item, 'selectors': sorted(selectors)}
-            if is_marking(item) else
+            if utils.is_marking(item) else
             {'lang': item, 'selectors': sorted(selectors)}
             for item, selectors in six.iteritems(map_)
         ]
