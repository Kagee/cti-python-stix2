--- conflicted
+++ resolved
@@ -92,20 +92,15 @@
 
     def add(self, obj):
         self.all_versions[obj["modified"]] = obj
-        if self.latest_version is None or \
-                obj["modified"] > self.latest_version["modified"]:
+        if (self.latest_version is None or
+                obj["modified"] > self.latest_version["modified"]):
             self.latest_version = obj
 
     def __str__(self):
-<<<<<<< HEAD
         return "<<{}; latest={}>>".format(
             self.all_versions,
             self.latest_version["modified"],
         )
-=======
-        return "<<{}; latest={}>>".format(self.all_versions,
-                                          self.latest_version["modified"])
->>>>>>> 7cc7431c
 
     def __repr__(self):
         return str(self)
