"""Classes for representing properties of STIX Objects and Cyber Observables."""

import base64
import binascii
import collections
import copy
import inspect
import re
import uuid

from six import string_types, text_type
from stix2patterns.validator import run_validator

<<<<<<< HEAD
import stix2

from .base import _STIXBase
=======
from .base import _Observable, _STIXBase
>>>>>>> a6fa3ff1
from .core import STIX2_OBJ_MAPS, parse, parse_observable
from .exceptions import CustomContentError, DictionaryKeyError
from .utils import _get_dict, get_class_hierarchy_names, parse_into_datetime

ERROR_INVALID_ID = (
    "not a valid STIX identifier, must match <object-type>--<UUID>: {}"
)


def _check_uuid(uuid_str, spec_version):
    """
    Check whether the given UUID string is valid with respect to the given STIX
    spec version.  STIX 2.0 requires UUIDv4; 2.1 only requires the RFC 4122
    variant.

    :param uuid_str: A UUID as a string
    :param spec_version: The STIX spec version
    :return: True if the UUID is valid, False if not
    :raises ValueError: If uuid_str is malformed
    """
    uuid_obj = uuid.UUID(uuid_str)

    ok = uuid_obj.variant == uuid.RFC_4122
    if ok and spec_version == "2.0":
        ok = uuid_obj.version == 4

    return ok


def _validate_id(id_, spec_version, required_prefix):
    """
    Check the STIX identifier for correctness, raise an exception if there are
    errors.

    :param id_: The STIX identifier
    :param spec_version: The STIX specification version to use
    :param required_prefix: The required prefix on the identifier, if any.
        This function doesn't add a "--" suffix to the prefix, so callers must
        add it if it is important.  Pass None to skip the prefix check.
    :raises ValueError: If there are any errors with the identifier
    """
    if required_prefix:
        if not id_.startswith(required_prefix):
            raise ValueError("must start with '{}'.".format(required_prefix))

    try:
        if required_prefix:
            uuid_part = id_[len(required_prefix):]
        else:
            idx = id_.index("--")
            uuid_part = id_[idx+2:]

        result = _check_uuid(uuid_part, spec_version)
    except ValueError:
        # replace their ValueError with ours
        raise ValueError(ERROR_INVALID_ID.format(id_))

    if not result:
        raise ValueError(ERROR_INVALID_ID.format(id_))


class Property(object):
    """Represent a property of STIX data type.

    Subclasses can define the following attributes as keyword arguments to
    ``__init__()``.

    Args:
        required (bool): If ``True``, the property must be provided when
            creating an object with that property. No default value exists for
            these properties. (Default: ``False``)
        fixed: This provides a constant default value. Users are free to
            provide this value explicity when constructing an object (which
            allows you to copy **all** values from an existing object to a new
            object), but if the user provides a value other than the ``fixed``
            value, it will raise an error. This is semantically equivalent to
            defining both:

            - a ``clean()`` function that checks if the value matches the fixed
              value, and
            - a ``default()`` function that returns the fixed value.

    Subclasses can also define the following functions:

    - ``def clean(self, value) -> any:``
        - Return a value that is valid for this property. If ``value`` is not
          valid for this property, this will attempt to transform it first. If
          ``value`` is not valid and no such transformation is possible, it
          should raise a ValueError.
    - ``def default(self):``
        - provide a default value for this property.
        - ``default()`` can return the special value ``NOW`` to use the current
            time. This is useful when several timestamps in the same object
            need to use the same default value, so calling now() for each
            property-- likely several microseconds apart-- does not work.

    Subclasses can instead provide a lambda function for ``default`` as a
    keyword argument. ``clean`` should not be provided as a lambda since
    lambdas cannot raise their own exceptions.

    When instantiating Properties, ``required`` and ``default`` should not be
    used together. ``default`` implies that the property is required in the
    specification so this function will be used to supply a value if none is
    provided. ``required`` means that the user must provide this; it is
    required in the specification and we can't or don't want to create a
    default value.

    """

    def _default_clean(self, value):
        if value != self._fixed_value:
            raise ValueError("must equal '{}'.".format(self._fixed_value))
        return value

    def __init__(self, required=False, fixed=None, default=None):
        self.required = required
        if fixed:
            self._fixed_value = fixed
            self.clean = self._default_clean
            self.default = lambda: fixed
        if default:
            self.default = default

    def clean(self, value):
        return value

    def __call__(self, value=None):
        """Used by ListProperty to handle lists that have been defined with
        either a class or an instance.
        """
        return value


class ListProperty(Property):

    def __init__(self, contained, **kwargs):
        """
        ``contained`` should be a function which returns an object from the value.
        """
        if inspect.isclass(contained) and issubclass(contained, Property):
            # If it's a class and not an instance, instantiate it so that
            # clean() can be called on it, and ListProperty.clean() will
            # use __call__ when it appends the item.
            self.contained = contained()
        else:
            self.contained = contained
        super(ListProperty, self).__init__(**kwargs)

    def clean(self, value):
        try:
            iter(value)
        except TypeError:
            raise ValueError("must be an iterable.")

        if isinstance(value, (_STIXBase, string_types)):
            value = [value]

        result = []
        for item in value:
            try:
                valid = self.contained.clean(item)
            except ValueError:
                raise
            except AttributeError:
                # type of list has no clean() function (eg. built in Python types)
                # TODO Should we raise an error here?
                valid = item

            if type(self.contained) is EmbeddedObjectProperty:
                obj_type = self.contained.type
            elif type(self.contained).__name__ == "STIXObjectProperty":
                # ^ this way of checking doesn't require a circular import
                # valid is already an instance of a python-stix2 class; no need
                # to turn it into a dictionary and then pass it to the class
                # constructor again
                result.append(valid)
                continue
            elif type(self.contained) is DictionaryProperty:
                obj_type = dict
            else:
                obj_type = self.contained

            if isinstance(valid, collections.Mapping):
                result.append(obj_type(**valid))
            else:
                result.append(obj_type(valid))

        # STIX spec forbids empty lists
        if len(result) < 1:
            raise ValueError("must not be empty.")

        return result


class CallableValues(list):
    """Wrapper to allow `values()` method on WindowsRegistryKey objects.
    Needed because `values` is also a property.
    """

    def __init__(self, parent_instance, *args, **kwargs):
        self.parent_instance = parent_instance
        super(CallableValues, self).__init__(*args, **kwargs)

    def __call__(self):
        return _Observable.values(self.parent_instance)


class StringProperty(Property):

    def __init__(self, **kwargs):
        super(StringProperty, self).__init__(**kwargs)

    def clean(self, value):
        if not isinstance(value, string_types):
            return text_type(value)
        return value


class TypeProperty(Property):

    def __init__(self, type):
        super(TypeProperty, self).__init__(fixed=type)


class IDProperty(Property):

    def __init__(self, type, spec_version=stix2.DEFAULT_VERSION):
        self.required_prefix = type + "--"
        self.spec_version = spec_version
        super(IDProperty, self).__init__()

    def clean(self, value):
        _validate_id(value, self.spec_version, self.required_prefix)
        return value

    def default(self):
        return self.required_prefix + str(uuid.uuid4())


class IntegerProperty(Property):

    def __init__(self, min=None, max=None, **kwargs):
        self.min = min
        self.max = max
        super(IntegerProperty, self).__init__(**kwargs)

    def clean(self, value):
        try:
            value = int(value)
        except Exception:
            raise ValueError("must be an integer.")

        if self.min is not None and value < self.min:
            msg = "minimum value is {}. received {}".format(self.min, value)
            raise ValueError(msg)

        if self.max is not None and value > self.max:
            msg = "maximum value is {}. received {}".format(self.max, value)
            raise ValueError(msg)

        return value


class FloatProperty(Property):

    def __init__(self, min=None, max=None, **kwargs):
        self.min = min
        self.max = max
        super(FloatProperty, self).__init__(**kwargs)

    def clean(self, value):
        try:
            value = float(value)
        except Exception:
            raise ValueError("must be a float.")

        if self.min is not None and value < self.min:
            msg = "minimum value is {}. received {}".format(self.min, value)
            raise ValueError(msg)

        if self.max is not None and value > self.max:
            msg = "maximum value is {}. received {}".format(self.max, value)
            raise ValueError(msg)

        return value


class BooleanProperty(Property):

    def clean(self, value):
        if isinstance(value, bool):
            return value

        trues = ['true', 't', '1']
        falses = ['false', 'f', '0']
        try:
            if value.lower() in trues:
                return True
            if value.lower() in falses:
                return False
        except AttributeError:
            if value == 1:
                return True
            if value == 0:
                return False

        raise ValueError("must be a boolean value.")


class TimestampProperty(Property):

    def __init__(self, precision=None, **kwargs):
        self.precision = precision
        super(TimestampProperty, self).__init__(**kwargs)

    def clean(self, value):
        return parse_into_datetime(value, self.precision)


class DictionaryProperty(Property):

    def __init__(self, spec_version=stix2.DEFAULT_VERSION, **kwargs):
        self.spec_version = spec_version
        super(DictionaryProperty, self).__init__(**kwargs)

    def clean(self, value):
        try:
            dictified = _get_dict(value)
        except ValueError:
            raise ValueError("The dictionary property must contain a dictionary")
        for k in dictified.keys():
            if self.spec_version == '2.0':
                if len(k) < 3:
                    raise DictionaryKeyError(k, "shorter than 3 characters")
                elif len(k) > 256:
                    raise DictionaryKeyError(k, "longer than 256 characters")
            elif self.spec_version == '2.1':
                if len(k) > 250:
                    raise DictionaryKeyError(k, "longer than 250 characters")
            if not re.match(r"^[a-zA-Z0-9_-]+$", k):
                msg = (
                    "contains characters other than lowercase a-z, "
                    "uppercase A-Z, numerals 0-9, hyphen (-), or "
                    "underscore (_)"
                )
                raise DictionaryKeyError(k, msg)
        return dictified


HASHES_REGEX = {
    "MD5": (r"^[a-fA-F0-9]{32}$", "MD5"),
    "MD6": (r"^[a-fA-F0-9]{32}|[a-fA-F0-9]{40}|[a-fA-F0-9]{56}|[a-fA-F0-9]{64}|[a-fA-F0-9]{96}|[a-fA-F0-9]{128}$", "MD6"),
    "RIPEMD160": (r"^[a-fA-F0-9]{40}$", "RIPEMD-160"),
    "SHA1": (r"^[a-fA-F0-9]{40}$", "SHA-1"),
    "SHA224": (r"^[a-fA-F0-9]{56}$", "SHA-224"),
    "SHA256": (r"^[a-fA-F0-9]{64}$", "SHA-256"),
    "SHA384": (r"^[a-fA-F0-9]{96}$", "SHA-384"),
    "SHA512": (r"^[a-fA-F0-9]{128}$", "SHA-512"),
    "SHA3224": (r"^[a-fA-F0-9]{56}$", "SHA3-224"),
    "SHA3256": (r"^[a-fA-F0-9]{64}$", "SHA3-256"),
    "SHA3384": (r"^[a-fA-F0-9]{96}$", "SHA3-384"),
    "SHA3512": (r"^[a-fA-F0-9]{128}$", "SHA3-512"),
    "SSDEEP": (r"^[a-zA-Z0-9/+:.]{1,128}$", "ssdeep"),
    "WHIRLPOOL": (r"^[a-fA-F0-9]{128}$", "WHIRLPOOL"),
}


class HashesProperty(DictionaryProperty):

    def clean(self, value):
        clean_dict = super(HashesProperty, self).clean(value)
        for k, v in clean_dict.items():
            key = k.upper().replace('-', '')
            if key in HASHES_REGEX:
                vocab_key = HASHES_REGEX[key][1]
                if not re.match(HASHES_REGEX[key][0], v):
                    raise ValueError("'{0}' is not a valid {1} hash".format(v, vocab_key))
                if k != vocab_key:
                    clean_dict[vocab_key] = clean_dict[k]
                    del clean_dict[k]
        return clean_dict


class BinaryProperty(Property):

    def clean(self, value):
        try:
            base64.b64decode(value)
        except (binascii.Error, TypeError):
            raise ValueError("must contain a base64 encoded string")
        return value


class HexProperty(Property):

    def clean(self, value):
        if not re.match(r"^([a-fA-F0-9]{2})+$", value):
            raise ValueError("must contain an even number of hexadecimal characters")
        return value


class ReferenceProperty(Property):

    def __init__(self, type=None, spec_version=stix2.DEFAULT_VERSION, **kwargs):
        """
        references sometimes must be to a specific object type
        """
        self.required_prefix = type + "--" if type else None
        self.spec_version = spec_version
        super(ReferenceProperty, self).__init__(**kwargs)

    def clean(self, value):
        if isinstance(value, _STIXBase):
            value = value.id
        value = str(value)

        _validate_id(value, self.spec_version, self.required_prefix)

        return value


SELECTOR_REGEX = re.compile(r"^[a-z0-9_-]{3,250}(\.(\[\d+\]|[a-z0-9_-]{1,250}))*$")


class SelectorProperty(Property):

    def clean(self, value):
        if not SELECTOR_REGEX.match(value):
            raise ValueError("must adhere to selector syntax.")
        return value


class ObjectReferenceProperty(StringProperty):

    def __init__(self, valid_types=None, **kwargs):
        if valid_types and type(valid_types) is not list:
            valid_types = [valid_types]
        self.valid_types = valid_types
        super(ObjectReferenceProperty, self).__init__(**kwargs)


class EmbeddedObjectProperty(Property):

    def __init__(self, type, **kwargs):
        self.type = type
        super(EmbeddedObjectProperty, self).__init__(**kwargs)

    def clean(self, value):
        if type(value) is dict:
            value = self.type(**value)
        elif not isinstance(value, self.type):
            raise ValueError("must be of type {}.".format(self.type.__name__))
        return value


class EnumProperty(StringProperty):

    def __init__(self, allowed, **kwargs):
        if type(allowed) is not list:
            allowed = list(allowed)
        self.allowed = allowed
        super(EnumProperty, self).__init__(**kwargs)

    def clean(self, value):
        cleaned_value = super(EnumProperty, self).clean(value)
        if cleaned_value not in self.allowed:
            raise ValueError("value '{}' is not valid for this enumeration.".format(cleaned_value))

        return cleaned_value


class PatternProperty(StringProperty):

    def clean(self, value):
        cleaned_value = super(PatternProperty, self).clean(value)
        errors = run_validator(cleaned_value)
        if errors:
            raise ValueError(str(errors[0]))

        return cleaned_value


class ObservableProperty(Property):
    """Property for holding Cyber Observable Objects.
    """

    def __init__(self, spec_version=stix2.DEFAULT_VERSION, allow_custom=False, *args, **kwargs):
        self.allow_custom = allow_custom
        self.spec_version = spec_version
        super(ObservableProperty, self).__init__(*args, **kwargs)

    def clean(self, value):
        try:
            dictified = _get_dict(value)
            # get deep copy since we are going modify the dict and might
            # modify the original dict as _get_dict() does not return new
            # dict when passed a dict
            dictified = copy.deepcopy(dictified)
        except ValueError:
            raise ValueError("The observable property must contain a dictionary")
        if dictified == {}:
            raise ValueError("The observable property must contain a non-empty dictionary")

        valid_refs = dict((k, v['type']) for (k, v) in dictified.items())

        for key, obj in dictified.items():
            parsed_obj = parse_observable(
                obj,
                valid_refs,
                allow_custom=self.allow_custom,
                version=self.spec_version,
            )
            dictified[key] = parsed_obj

        return dictified


class ExtensionsProperty(DictionaryProperty):
    """Property for representing extensions on Observable objects.
    """

    def __init__(self, spec_version=stix2.DEFAULT_VERSION, allow_custom=False, enclosing_type=None, required=False):
        self.allow_custom = allow_custom
        self.enclosing_type = enclosing_type
        super(ExtensionsProperty, self).__init__(spec_version=spec_version, required=required)

    def clean(self, value):
        try:
            dictified = _get_dict(value)
            # get deep copy since we are going modify the dict and might
            # modify the original dict as _get_dict() does not return new
            # dict when passed a dict
            dictified = copy.deepcopy(dictified)
        except ValueError:
            raise ValueError("The extensions property must contain a dictionary")

        v = 'v' + self.spec_version.replace('.', '')

        specific_type_map = STIX2_OBJ_MAPS[v]['observable-extensions'].get(self.enclosing_type, {})
        for key, subvalue in dictified.items():
            if key in specific_type_map:
                cls = specific_type_map[key]
                if type(subvalue) is dict:
                    if self.allow_custom:
                        subvalue['allow_custom'] = True
                        dictified[key] = cls(**subvalue)
                    else:
                        dictified[key] = cls(**subvalue)
                elif type(subvalue) is cls:
                    # If already an instance of an _Extension class, assume it's valid
                    dictified[key] = subvalue
                else:
                    raise ValueError("Cannot determine extension type.")
            else:
                raise CustomContentError("Can't parse unknown extension type: {}".format(key))
        return dictified


class STIXObjectProperty(Property):

    def __init__(self, spec_version=stix2.DEFAULT_VERSION, allow_custom=False, *args, **kwargs):
        self.allow_custom = allow_custom
        self.spec_version = spec_version
        super(STIXObjectProperty, self).__init__(*args, **kwargs)

    def clean(self, value):
        # Any STIX Object (SDO, SRO, or Marking Definition) can be added to
        # a bundle with no further checks.
        if any(x in ('STIXDomainObject', 'STIXRelationshipObject', 'MarkingDefinition')
               for x in get_class_hierarchy_names(value)):
            # A simple "is this a spec version 2.1+ object" test.  For now,
            # limit 2.0 bundles to 2.0 objects.  It's not possible yet to
            # have validation co-constraints among properties, e.g. have
            # validation here depend on the value of another property
            # (spec_version).  So this is a hack, and not technically spec-
            # compliant.
            if 'spec_version' in value and self.spec_version == '2.0':
                raise ValueError(
                    "Spec version 2.0 bundles don't yet support "
                    "containing objects of a different spec "
                    "version.",
                )
            return value
        try:
            dictified = _get_dict(value)
        except ValueError:
            raise ValueError("This property may only contain a dictionary or object")
        if dictified == {}:
            raise ValueError("This property may only contain a non-empty dictionary or object")
        if 'type' in dictified and dictified['type'] == 'bundle':
            raise ValueError("This property may not contain a Bundle object")
        if 'spec_version' in dictified and self.spec_version == '2.0':
            # See above comment regarding spec_version.
            raise ValueError(
                "Spec version 2.0 bundles don't yet support "
                "containing objects of a different spec version.",
            )

        parsed_obj = parse(dictified, allow_custom=self.allow_custom)

        return parsed_obj<|MERGE_RESOLUTION|>--- conflicted
+++ resolved
@@ -11,13 +11,9 @@
 from six import string_types, text_type
 from stix2patterns.validator import run_validator
 
-<<<<<<< HEAD
 import stix2
 
-from .base import _STIXBase
-=======
 from .base import _Observable, _STIXBase
->>>>>>> a6fa3ff1
 from .core import STIX2_OBJ_MAPS, parse, parse_observable
 from .exceptions import CustomContentError, DictionaryKeyError
 from .utils import _get_dict, get_class_hierarchy_names, parse_into_datetime
