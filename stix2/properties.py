"""Classes for representing properties of STIX Objects and Cyber Observables."""

import base64
import binascii
import copy
import inspect
import re
import uuid

from six import string_types, text_type

import stix2

from .base import _Observable, _STIXBase
from .core import STIX2_OBJ_MAPS, parse, parse_observable
from .exceptions import (
    CustomContentError, DictionaryKeyError, MissingPropertiesError,
    MutuallyExclusivePropertiesError,
)
from .utils import _get_dict, get_class_hierarchy_names, parse_into_datetime

<<<<<<< HEAD
ID_REGEX_interoperability = re.compile(r"[0-9a-fA-F]{8}-"
                                       "[0-9a-fA-F]{4}-"
                                       "[0-9a-fA-F]{4}-"
                                       "[0-9a-fA-F]{4}-"
                                       "[0-9a-fA-F]{12}$")
=======
try:
    from collections.abc import Mapping
except ImportError:
    from collections import Mapping
>>>>>>> 6cf47443

ERROR_INVALID_ID = (
    "not a valid STIX identifier, must match <object-type>--<UUID>: {}"
)


def _check_uuid(uuid_str, spec_version, interoperability):
    """
    Check whether the given UUID string is valid with respect to the given STIX
    spec version.  STIX 2.0 requires UUIDv4; 2.1 only requires the RFC 4122
    variant.

    :param uuid_str: A UUID as a string
    :param spec_version: The STIX spec version
    :return: True if the UUID is valid, False if not
    :raises ValueError: If uuid_str is malformed
    """
    if interoperability:
        return ID_REGEX_interoperability.match(uuid_str)

    uuid_obj = uuid.UUID(uuid_str)

    ok = uuid_obj.variant == uuid.RFC_4122
    if ok and spec_version == "2.0":
        ok = uuid_obj.version == 4

    return ok


def _validate_id(id_, spec_version, required_prefix, interoperability):
    """
    Check the STIX identifier for correctness, raise an exception if there are
    errors.

    :param id_: The STIX identifier
    :param spec_version: The STIX specification version to use
    :param required_prefix: The required prefix on the identifier, if any.
        This function doesn't add a "--" suffix to the prefix, so callers must
        add it if it is important.  Pass None to skip the prefix check.
    :raises ValueError: If there are any errors with the identifier
    """
    if required_prefix:
        if not id_.startswith(required_prefix):
            raise ValueError("must start with '{}'.".format(required_prefix))

    try:
        if required_prefix:
            uuid_part = id_[len(required_prefix):]
        else:
            idx = id_.index("--")
            uuid_part = id_[idx+2:]

        result = _check_uuid(uuid_part, spec_version, interoperability)
    except ValueError:
        # replace their ValueError with ours
        raise ValueError(ERROR_INVALID_ID.format(id_))

    if not result:
        raise ValueError(ERROR_INVALID_ID.format(id_))


class Property(object):
    """Represent a property of STIX data type.

    Subclasses can define the following attributes as keyword arguments to
    ``__init__()``.

    Args:
        required (bool): If ``True``, the property must be provided when
            creating an object with that property. No default value exists for
            these properties. (Default: ``False``)
        fixed: This provides a constant default value. Users are free to
            provide this value explicity when constructing an object (which
            allows you to copy **all** values from an existing object to a new
            object), but if the user provides a value other than the ``fixed``
            value, it will raise an error. This is semantically equivalent to
            defining both:

            - a ``clean()`` function that checks if the value matches the fixed
              value, and
            - a ``default()`` function that returns the fixed value.

    Subclasses can also define the following functions:

    - ``def clean(self, value) -> any:``
        - Return a value that is valid for this property. If ``value`` is not
          valid for this property, this will attempt to transform it first. If
          ``value`` is not valid and no such transformation is possible, it
          should raise an exception.
    - ``def default(self):``
        - provide a default value for this property.
        - ``default()`` can return the special value ``NOW`` to use the current
            time. This is useful when several timestamps in the same object
            need to use the same default value, so calling now() for each
            property-- likely several microseconds apart-- does not work.

    Subclasses can instead provide a lambda function for ``default`` as a
    keyword argument. ``clean`` should not be provided as a lambda since
    lambdas cannot raise their own exceptions.

    When instantiating Properties, ``required`` and ``default`` should not be
    used together. ``default`` implies that the property is required in the
    specification so this function will be used to supply a value if none is
    provided. ``required`` means that the user must provide this; it is
    required in the specification and we can't or don't want to create a
    default value.

    """

    def _default_clean(self, value):
        if value != self._fixed_value:
            raise ValueError("must equal '{}'.".format(self._fixed_value))
        return value

    def __init__(self, required=False, fixed=None, default=None):
        self.required = required
        if fixed:
            self._fixed_value = fixed
            self.clean = self._default_clean
            self.default = lambda: fixed
        if default:
            self.default = default

    def clean(self, value):
        return value

    def __call__(self, value=None):
        """Used by ListProperty to handle lists that have been defined with
        either a class or an instance.
        """
        return value


class ListProperty(Property):

    def __init__(self, contained, **kwargs):
        """
        ``contained`` should be a function which returns an object from the value.
        """
        if inspect.isclass(contained) and issubclass(contained, Property):
            # If it's a class and not an instance, instantiate it so that
            # clean() can be called on it, and ListProperty.clean() will
            # use __call__ when it appends the item.
            self.contained = contained()
        else:
            self.contained = contained
        super(ListProperty, self).__init__(**kwargs)

    def clean(self, value):
        try:
            iter(value)
        except TypeError:
            raise ValueError("must be an iterable.")

        if isinstance(value, (_STIXBase, string_types)):
            value = [value]

        result = []
        for item in value:
            try:
                valid = self.contained.clean(item)
            except ValueError:
                raise
            except AttributeError:
                # type of list has no clean() function (eg. built in Python types)
                # TODO Should we raise an error here?
                valid = item

            if type(self.contained) is EmbeddedObjectProperty:
                obj_type = self.contained.type
            elif type(self.contained).__name__ == "STIXObjectProperty":
                # ^ this way of checking doesn't require a circular import
                # valid is already an instance of a python-stix2 class; no need
                # to turn it into a dictionary and then pass it to the class
                # constructor again
                result.append(valid)
                continue
            elif type(self.contained) is DictionaryProperty:
                obj_type = dict
            else:
                obj_type = self.contained

            if isinstance(valid, Mapping):
                try:
                    valid._allow_custom
                except AttributeError:
                    result.append(obj_type(**valid))
                else:
                    result.append(obj_type(allow_custom=True, **valid))
            else:
                result.append(obj_type(valid))

        # STIX spec forbids empty lists
        if len(result) < 1:
            raise ValueError("must not be empty.")

        return result


class CallableValues(list):
    """Wrapper to allow `values()` method on WindowsRegistryKey objects.
    Needed because `values` is also a property.
    """

    def __init__(self, parent_instance, *args, **kwargs):
        self.parent_instance = parent_instance
        super(CallableValues, self).__init__(*args, **kwargs)

    def __call__(self):
        return _Observable.values(self.parent_instance)


class StringProperty(Property):

    def __init__(self, **kwargs):
        super(StringProperty, self).__init__(**kwargs)

    def clean(self, value):
        if not isinstance(value, string_types):
            return text_type(value)
        return value


class TypeProperty(Property):

    def __init__(self, type):
        super(TypeProperty, self).__init__(fixed=type)


class IDProperty(Property):

    def __init__(self, type, spec_version=stix2.DEFAULT_VERSION):
        self.required_prefix = type + "--"
        self.spec_version = spec_version
        super(IDProperty, self).__init__()

    def clean(self, value):
        interoperability = self.interoperability if hasattr(self, 'interoperability') and self.interoperability else False
        _validate_id(value, self.spec_version, self.required_prefix, interoperability)
        return value

    def default(self):
        return self.required_prefix + str(uuid.uuid4())


class IntegerProperty(Property):

    def __init__(self, min=None, max=None, **kwargs):
        self.min = min
        self.max = max
        super(IntegerProperty, self).__init__(**kwargs)

    def clean(self, value):
        try:
            value = int(value)
        except Exception:
            raise ValueError("must be an integer.")

        if self.min is not None and value < self.min:
            msg = "minimum value is {}. received {}".format(self.min, value)
            raise ValueError(msg)

        if self.max is not None and value > self.max:
            msg = "maximum value is {}. received {}".format(self.max, value)
            raise ValueError(msg)

        return value


class FloatProperty(Property):

    def __init__(self, min=None, max=None, **kwargs):
        self.min = min
        self.max = max
        super(FloatProperty, self).__init__(**kwargs)

    def clean(self, value):
        try:
            value = float(value)
        except Exception:
            raise ValueError("must be a float.")

        if self.min is not None and value < self.min:
            msg = "minimum value is {}. received {}".format(self.min, value)
            raise ValueError(msg)

        if self.max is not None and value > self.max:
            msg = "maximum value is {}. received {}".format(self.max, value)
            raise ValueError(msg)

        return value


class BooleanProperty(Property):

    def clean(self, value):
        if isinstance(value, bool):
            return value

        trues = ['true', 't', '1']
        falses = ['false', 'f', '0']
        try:
            if value.lower() in trues:
                return True
            if value.lower() in falses:
                return False
        except AttributeError:
            if value == 1:
                return True
            if value == 0:
                return False

        raise ValueError("must be a boolean value.")


class TimestampProperty(Property):

    def __init__(self, precision=None, **kwargs):
        self.precision = precision
        super(TimestampProperty, self).__init__(**kwargs)

    def clean(self, value):
        return parse_into_datetime(value, self.precision)


class DictionaryProperty(Property):

    def __init__(self, spec_version=stix2.DEFAULT_VERSION, **kwargs):
        self.spec_version = spec_version
        super(DictionaryProperty, self).__init__(**kwargs)

    def clean(self, value):
        try:
            dictified = _get_dict(value)
        except ValueError:
            raise ValueError("The dictionary property must contain a dictionary")
        for k in dictified.keys():
            if self.spec_version == '2.0':
                if len(k) < 3:
                    raise DictionaryKeyError(k, "shorter than 3 characters")
                elif len(k) > 256:
                    raise DictionaryKeyError(k, "longer than 256 characters")
            elif self.spec_version == '2.1':
                if len(k) > 250:
                    raise DictionaryKeyError(k, "longer than 250 characters")
            if not re.match(r"^[a-zA-Z0-9_-]+$", k):
                msg = (
                    "contains characters other than lowercase a-z, "
                    "uppercase A-Z, numerals 0-9, hyphen (-), or "
                    "underscore (_)"
                )
                raise DictionaryKeyError(k, msg)

        if len(dictified) < 1:
            raise ValueError("must not be empty.")

        return dictified


HASHES_REGEX = {
    "MD5": (r"^[a-fA-F0-9]{32}$", "MD5"),
    "MD6": (r"^[a-fA-F0-9]{32}|[a-fA-F0-9]{40}|[a-fA-F0-9]{56}|[a-fA-F0-9]{64}|[a-fA-F0-9]{96}|[a-fA-F0-9]{128}$", "MD6"),
    "RIPEMD160": (r"^[a-fA-F0-9]{40}$", "RIPEMD-160"),
    "SHA1": (r"^[a-fA-F0-9]{40}$", "SHA-1"),
    "SHA224": (r"^[a-fA-F0-9]{56}$", "SHA-224"),
    "SHA256": (r"^[a-fA-F0-9]{64}$", "SHA-256"),
    "SHA384": (r"^[a-fA-F0-9]{96}$", "SHA-384"),
    "SHA512": (r"^[a-fA-F0-9]{128}$", "SHA-512"),
    "SHA3224": (r"^[a-fA-F0-9]{56}$", "SHA3-224"),
    "SHA3256": (r"^[a-fA-F0-9]{64}$", "SHA3-256"),
    "SHA3384": (r"^[a-fA-F0-9]{96}$", "SHA3-384"),
    "SHA3512": (r"^[a-fA-F0-9]{128}$", "SHA3-512"),
    "SSDEEP": (r"^[a-zA-Z0-9/+:.]{1,128}$", "ssdeep"),
    "WHIRLPOOL": (r"^[a-fA-F0-9]{128}$", "WHIRLPOOL"),
    "TLSH": (r"^[a-fA-F0-9]{70}$", "TLSH"),
}


class HashesProperty(DictionaryProperty):

    def clean(self, value):
        clean_dict = super(HashesProperty, self).clean(value)
        for k, v in copy.deepcopy(clean_dict).items():
            key = k.upper().replace('-', '')
            if key in HASHES_REGEX:
                vocab_key = HASHES_REGEX[key][1]
                if not re.match(HASHES_REGEX[key][0], v):
                    raise ValueError("'{0}' is not a valid {1} hash".format(v, vocab_key))
                if k != vocab_key:
                    clean_dict[vocab_key] = clean_dict[k]
                    del clean_dict[k]
        return clean_dict


class BinaryProperty(Property):

    def clean(self, value):
        try:
            base64.b64decode(value)
        except (binascii.Error, TypeError):
            raise ValueError("must contain a base64 encoded string")
        return value


class HexProperty(Property):

    def clean(self, value):
        if not re.match(r"^([a-fA-F0-9]{2})+$", value):
            raise ValueError("must contain an even number of hexadecimal characters")
        return value


class ReferenceProperty(Property):

    def __init__(self, valid_types=None, invalid_types=None, spec_version=stix2.DEFAULT_VERSION, **kwargs):
        """
        references sometimes must be to a specific object type
        """
        self.spec_version = spec_version

        # These checks need to be done prior to the STIX object finishing construction
        # and thus we can't use base.py's _check_mutually_exclusive_properties()
        # in the typical location of _check_object_constraints() in sdo.py
        if valid_types and invalid_types:
            raise MutuallyExclusivePropertiesError(self.__class__, ['invalid_types', 'valid_types'])
        elif valid_types is None and invalid_types is None:
            raise MissingPropertiesError(self.__class__, ['invalid_types', 'valid_types'])

        if valid_types and type(valid_types) is not list:
            valid_types = [valid_types]
        elif invalid_types and type(invalid_types) is not list:
            invalid_types = [invalid_types]

        self.valid_types = valid_types
        self.invalid_types = invalid_types

        super(ReferenceProperty, self).__init__(**kwargs)

    def clean(self, value):
        if isinstance(value, _STIXBase):
            value = value.id
        value = str(value)

        possible_prefix = value[:value.index('--')]

        if self.valid_types:
            ref_valid_types = enumerate_types(self.valid_types, 'v' + self.spec_version.replace(".", ""))

            if possible_prefix in ref_valid_types:
                required_prefix = possible_prefix
            else:
                raise ValueError("The type-specifying prefix '%s' for this property is not valid" % (possible_prefix))
        elif self.invalid_types:
            ref_invalid_types = enumerate_types(self.invalid_types, 'v' + self.spec_version.replace(".", ""))

            if possible_prefix not in ref_invalid_types:
                required_prefix = possible_prefix
            else:
                raise ValueError("An invalid type-specifying prefix '%s' was specified for this property" % (possible_prefix, value))
        interoperability = self.interoperability if hasattr(self, 'interoperability') and self.interoperability else False
        _validate_id(value, self.spec_version, required_prefix, interoperability)

        return value


def enumerate_types(types, spec_version):
    """
    `types` is meant to be a list; it may contain specific object types and/or
        the any of the words "SCO", "SDO", or "SRO"

    Since "SCO", "SDO", and "SRO" are general types that encompass various specific object types,
        once each of those words is being processed, that word will be removed from `return_types`,
        so as not to mistakenly allow objects to be created of types "SCO", "SDO", or "SRO"
    """
    return_types = []
    return_types += types

    if "SDO" in types:
        return_types.remove("SDO")
        return_types += STIX2_OBJ_MAPS[spec_version]['objects'].keys()
    if "SCO" in types:
        return_types.remove("SCO")
        return_types += STIX2_OBJ_MAPS[spec_version]['observables'].keys()
    if "SRO" in types:
        return_types.remove("SRO")
        return_types += ['relationship', 'sighting']

    return return_types


SELECTOR_REGEX = re.compile(r"^[a-z0-9_-]{3,250}(\.(\[\d+\]|[a-z0-9_-]{1,250}))*$")


class SelectorProperty(Property):

    def clean(self, value):
        if not SELECTOR_REGEX.match(value):
            raise ValueError("must adhere to selector syntax.")
        return value


class ObjectReferenceProperty(StringProperty):

    def __init__(self, valid_types=None, **kwargs):
        if valid_types and type(valid_types) is not list:
            valid_types = [valid_types]
        self.valid_types = valid_types
        super(ObjectReferenceProperty, self).__init__(**kwargs)


class EmbeddedObjectProperty(Property):

    def __init__(self, type, **kwargs):
        self.type = type
        super(EmbeddedObjectProperty, self).__init__(**kwargs)

    def clean(self, value):
        if type(value) is dict:
            value = self.type(**value)
        elif not isinstance(value, self.type):
            raise ValueError("must be of type {}.".format(self.type.__name__))
        return value


class EnumProperty(StringProperty):

    def __init__(self, allowed, **kwargs):
        if type(allowed) is not list:
            allowed = list(allowed)
        self.allowed = allowed
        super(EnumProperty, self).__init__(**kwargs)

    def clean(self, value):
        cleaned_value = super(EnumProperty, self).clean(value)
        if cleaned_value not in self.allowed:
            raise ValueError("value '{}' is not valid for this enumeration.".format(cleaned_value))

        return cleaned_value


class PatternProperty(StringProperty):
    pass


class ObservableProperty(Property):
    """Property for holding Cyber Observable Objects.
    """

    def __init__(self, spec_version=stix2.DEFAULT_VERSION, allow_custom=False, *args, **kwargs):
        self.allow_custom = allow_custom
        self.spec_version = spec_version
        super(ObservableProperty, self).__init__(*args, **kwargs)

    def clean(self, value):
        try:
            dictified = _get_dict(value)
            # get deep copy since we are going modify the dict and might
            # modify the original dict as _get_dict() does not return new
            # dict when passed a dict
            dictified = copy.deepcopy(dictified)
        except ValueError:
            raise ValueError("The observable property must contain a dictionary")
        if dictified == {}:
            raise ValueError("The observable property must contain a non-empty dictionary")

        valid_refs = dict((k, v['type']) for (k, v) in dictified.items())

        for key, obj in dictified.items():
            parsed_obj = parse_observable(
                obj,
                valid_refs,
                allow_custom=self.allow_custom,
                version=self.spec_version,
            )
            dictified[key] = parsed_obj

        return dictified


class ExtensionsProperty(DictionaryProperty):
    """Property for representing extensions on Observable objects.
    """

    def __init__(self, spec_version=stix2.DEFAULT_VERSION, allow_custom=False, enclosing_type=None, required=False):
        self.allow_custom = allow_custom
        self.enclosing_type = enclosing_type
        super(ExtensionsProperty, self).__init__(spec_version=spec_version, required=required)

    def clean(self, value):
        try:
            dictified = _get_dict(value)
            # get deep copy since we are going modify the dict and might
            # modify the original dict as _get_dict() does not return new
            # dict when passed a dict
            dictified = copy.deepcopy(dictified)
        except ValueError:
            raise ValueError("The extensions property must contain a dictionary")

        v = 'v' + self.spec_version.replace('.', '')

        specific_type_map = STIX2_OBJ_MAPS[v]['observable-extensions'].get(self.enclosing_type, {})
        for key, subvalue in dictified.items():
            if key in specific_type_map:
                cls = specific_type_map[key]
                if type(subvalue) is dict:
                    if self.allow_custom:
                        subvalue['allow_custom'] = True
                        dictified[key] = cls(**subvalue)
                    else:
                        dictified[key] = cls(**subvalue)
                elif type(subvalue) is cls:
                    # If already an instance of an _Extension class, assume it's valid
                    dictified[key] = subvalue
                else:
                    raise ValueError("Cannot determine extension type.")
            else:
                if self.allow_custom:
                    dictified[key] = subvalue
                else:
                    raise CustomContentError("Can't parse unknown extension type: {}".format(key))
        return dictified


class STIXObjectProperty(Property):

    def __init__(self, spec_version=stix2.DEFAULT_VERSION, allow_custom=False, interoperability=False, *args, **kwargs):
        self.allow_custom = allow_custom
        self.spec_version = spec_version
        self.interoperability = interoperability
        super(STIXObjectProperty, self).__init__(*args, **kwargs)

    def clean(self, value):
        # Any STIX Object (SDO, SRO, or Marking Definition) can be added to
        # a bundle with no further checks.
        if any(x in ('STIXDomainObject', 'STIXRelationshipObject', 'MarkingDefinition')
               for x in get_class_hierarchy_names(value)):
            # A simple "is this a spec version 2.1+ object" test.  For now,
            # limit 2.0 bundles to 2.0 objects.  It's not possible yet to
            # have validation co-constraints among properties, e.g. have
            # validation here depend on the value of another property
            # (spec_version).  So this is a hack, and not technically spec-
            # compliant.
            if 'spec_version' in value and self.spec_version == '2.0':
                raise ValueError(
                    "Spec version 2.0 bundles don't yet support "
                    "containing objects of a different spec "
                    "version.",
                )
            return value
        try:
            dictified = _get_dict(value)
        except ValueError:
            raise ValueError("This property may only contain a dictionary or object")
        if dictified == {}:
            raise ValueError("This property may only contain a non-empty dictionary or object")
        if 'type' in dictified and dictified['type'] == 'bundle':
            raise ValueError("This property may not contain a Bundle object")
        if 'spec_version' in dictified and self.spec_version == '2.0':
            # See above comment regarding spec_version.
            raise ValueError(
                "Spec version 2.0 bundles don't yet support "
                "containing objects of a different spec version.",
            )

        parsed_obj = parse(dictified, allow_custom=self.allow_custom, interoperability=self.interoperability)

        return parsed_obj<|MERGE_RESOLUTION|>--- conflicted
+++ resolved
@@ -19,18 +19,16 @@
 )
 from .utils import _get_dict, get_class_hierarchy_names, parse_into_datetime
 
-<<<<<<< HEAD
 ID_REGEX_interoperability = re.compile(r"[0-9a-fA-F]{8}-"
                                        "[0-9a-fA-F]{4}-"
                                        "[0-9a-fA-F]{4}-"
                                        "[0-9a-fA-F]{4}-"
                                        "[0-9a-fA-F]{12}$")
-=======
+
 try:
     from collections.abc import Mapping
 except ImportError:
     from collections import Mapping
->>>>>>> 6cf47443
 
 ERROR_INVALID_ID = (
     "not a valid STIX identifier, must match <object-type>--<UUID>: {}"
